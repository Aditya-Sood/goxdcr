// replication manager's adminport.

package replication_manager

import (
	"errors"
	"fmt"
	"github.com/Xiaomei-Zhang/couchbase_goxdcr_impl/base"
	"github.com/Xiaomei-Zhang/couchbase_goxdcr_impl/protobuf"
	ap "github.com/couchbase/indexing/secondary/adminport"
	sicommon "github.com/couchbase/indexing/secondary/common"
	"net/http"
	"reflect"
	"strings"
	//siprotobuf "github.com/couchbase/indexing/secondary/protobuf"
	log "github.com/Xiaomei-Zhang/couchbase_goxdcr/util"
	utils "github.com/Xiaomei-Zhang/couchbase_goxdcr_impl/utils"
)

var StaticPaths = [3]string{protobuf.CreateReplicationPath, protobuf.InternalSettingsPath, protobuf.SettingsReplicationsPath}
var DynamicPathPrefixes = [3]string{protobuf.DeleteReplicationPrefix, protobuf.SettingsReplicationsPath, protobuf.StatisticsPrefix}

var logger_ap *log.CommonLogger = log.NewLogger("AdminPort", log.LogLevelInfo)

// list of requests handled by this adminport
var reqCreateReplication = &protobuf.CreateReplicationRequest{}
var reqDeleteReplication = &protobuf.DeleteReplicationRequest{}
var reqViewInternalSettings = &protobuf.ViewInternalSettingsRequest{}
var reqChangeGlobalSettings = &protobuf.ChangeGlobalSettingsRequest{}
var reqChangeReplicationSettings = &protobuf.ChangeReplicationSettingsRequest{}
var reqChangeInternalSettings = &protobuf.ChangeInternalSettingsRequest{}
var reqGetStatistics = &protobuf.GetStatisticsRequest{}

type xdcrRestHandler struct {
}

// admin-port entry point
func MainAdminPort(laddr string) {
	var err error

	h := new(xdcrRestHandler)
	reqch := make(chan ap.Request)
	server := ap.NewHTTPServer("xdcr", laddr, base.AdminportUrlPrefix, reqch, new(XDCRHandler))
	server.Register(reqCreateReplication)
	server.Register(reqDeleteReplication)
	server.Register(reqViewInternalSettings)
	server.Register(reqChangeGlobalSettings)
	server.Register(reqChangeReplicationSettings)
	server.Register(reqChangeInternalSettings)
	server.Register(reqGetStatistics)

	server.Start()
	logger_ap.Infof("server started %v !\n", laddr)

loop:
	for {
		select {
		case req, ok := <-reqch: // admin requests are serialized here
			logger_ap.Infof("request received %v !\n", req)
			if ok == false {
				break loop
			}
			msg := req.GetMessage()
			if response, err := h.handleRequest(msg, server); err == nil {
				req.Send(response)
			} else {
				req.SendError(err)
			}
		}
	}
	if err != nil {
		logger_ap.Errorf("%v\n", err)
	}
	logger_ap.Infof("adminport exited !\n")
	server.Stop()
}

func (h *xdcrRestHandler) handleRequest(
	msg ap.MessageMarshaller,
	server ap.Server) (response ap.MessageMarshaller, err error) {

	switch request := msg.(type) {
	case *protobuf.CreateReplicationRequest:
		response, err = h.doCreateReplicationRequest(request)
	case *protobuf.DeleteReplicationRequest:
		response, err = h.doDeleteReplicationRequest(request)
	case *protobuf.ViewInternalSettingsRequest:
		response, err = h.doViewInternalSettingsRequest(request)
	case *protobuf.ChangeGlobalSettingsRequest:
		response, err = h.doChangeGlobalSettingsRequest(request)
	case *protobuf.ChangeReplicationSettingsRequest:
		response, err = h.doChangeReplicationSettingsRequest(request)
	case *protobuf.ChangeInternalSettingsRequest:
		response, err = h.doChangeInternalSettingsRequest(request)
	case *protobuf.GetStatisticsRequest:
		response, err = h.doGetStatisticsRequest(request)
	default:
		err = sicommon.ErrorInvalidRequest
	}
	return response, err
}

func (h *xdcrRestHandler) doViewInternalSettingsRequest(request *protobuf.ViewInternalSettingsRequest) (ap.MessageMarshaller, error) {
	logger_ap.Debugf("doViewInternalSettingsRequest\n")

	internalSettings, err := InternalSettingsService().GetInternalReplicationSettings()
	if err != nil {
		return nil, err
	}

	internalSettingsMsg := protobuf.NewInternalSettings(internalSettings)
	return &protobuf.ViewInternalSettingsResponse{Settings: internalSettingsMsg}, nil
}

func (h *xdcrRestHandler) doChangeGlobalSettingsRequest(request *protobuf.ChangeGlobalSettingsRequest) (ap.MessageMarshaller, error) {
	logger_ap.Debugf("doChangeGlobalSettingsRequest\n")

	return h.changeInternalSettings(request.GetSettings())
}

func (h *xdcrRestHandler) doChangeReplicationSettingsRequest(request *protobuf.ChangeReplicationSettingsRequest) (ap.MessageMarshaller, error) {
	logger_ap.Debugf("doChangeReplicationSettingsRequest\n")

	replId := request.GetId()
	replSettings := request.GetSettings()
	replSpec, err := MetadataService().ReplicationSpec(replId)
	if err != nil {
		return nil, err
	}
	replSpec.Settings().UpdateSettingsFromMap(protobuf.ReplicationSettingsToMap(replSettings))
	err = MetadataService().SetReplicationSpec(*replSpec)
	if err != nil {
		return nil, err
	}
	return &protobuf.EmptyMessage{}, nil
}

func (h *xdcrRestHandler) doChangeInternalSettingsRequest(request *protobuf.ChangeInternalSettingsRequest) (ap.MessageMarshaller, error) {
	logger_ap.Debugf("doChangeInternalSettingsRequest\n")

	return h.changeInternalSettings(request.GetSettings())
}

func (h *xdcrRestHandler) changeInternalSettings(inputSettings *protobuf.InternalSettings) (ap.MessageMarshaller, error) {
	internalSettings, err := InternalSettingsService().GetInternalReplicationSettings()
	if err != nil {
		return nil, err
	}

	internalSettings.UpdateSettingsFromMap(protobuf.InternalSettingsToMap(inputSettings))
	err = InternalSettingsService().SetInternalReplicationSettings(internalSettings)
	if err != nil {
		return nil, err
	}
	return &protobuf.EmptyMessage{}, nil
}

func (h *xdcrRestHandler) doGetStatisticsRequest(request *protobuf.GetStatisticsRequest) (ap.MessageMarshaller, error) {
	logger_ap.Debugf("doGetStatisticsRequest\n")

	return nil, nil
}

func (h *xdcrRestHandler) doCreateReplicationRequest(request *protobuf.CreateReplicationRequest) (ap.MessageMarshaller, error) {
	logger_ap.Debugf("doCreateReplicationRequest\n")

	replicationId, err := h.startReplication(request)
	if err != nil {
		return nil, err
	}

	// forward replication request to other KV nodes involved if necessary
	if request.GetForward() {
		// turn off "forward" flag to prevent the forwarded request from being forwarded again
		off := false
		request.Forward = &off

		forwardedNodesMap, err := h.forwardReplicationRequest(request)
		if err != nil {
			// if some forward request failed, call deleteRelication on all nodes where the replication has been started
			for nodeAddr, infoArr := range forwardedNodesMap {
				// first element in infoArr is port number
				port := infoArr[1].(uint16)
				// second element in infoArr is a CreateReplicationResponse
				createReplResponse := infoArr[0].(*protobuf.CreateReplicationResponse)
				// ask each node that called startReplication before to delete the replication
				h.forwardReplicationRequestToXDCRNode(protobuf.NewDeleteReplicationRequest(createReplResponse.GetId()), nodeAddr, int(port))
			}
			// call deleteReplication on current node
			h.doDeleteReplicationRequest(protobuf.NewDeleteReplicationRequest(replicationId))

			return nil, err
		}
	}

	return protobuf.NewCreateReplicationResponse(replicationId), nil
}

func (h *xdcrRestHandler) doDeleteReplicationRequest(request *protobuf.DeleteReplicationRequest) (ap.MessageMarshaller, error) {
	replId := request.GetId()
	logger_ap.Infof("doDeleteReplicationRequest on repliation id, %v\n", replId)

	err := DeleteReplication(replId)
	if err != nil {
		return nil, err
	}

	// forward replication request to other KV nodes involved if necessary
	if request.GetForward() {
		// turn off "forward" flag to prevent the forwarded request from being forwarded again
		off := false
		request.Forward = &off

		_, err = h.forwardReplicationRequest(request)
		if err != nil {
			// if some forward request failed, return error
			return nil, err
		}
	}

	// no return message in success case
	return &protobuf.EmptyMessage{}, nil
}

func (h *xdcrRestHandler) startReplication(request *protobuf.CreateReplicationRequest) (string, error) {
	tocluster := request.GetToCluster()
	tobucket := request.GetToBucket()
	frombucket := request.GetFromBucket()
	fromcluster, err := XDCRCompTopologyService().MyCluster()
	if err != nil {
		return "", err
	}
<<<<<<< HEAD
	
	_, err = CreateReplication(fromcluster, frombucket, tocluster, tobucket, ""/*filter_name*/, nil)
	return err
}
=======
	filterName := request.GetFilterName()
	settings := request.GetSettings()
>>>>>>> 99440369

	return CreateReplication(fromcluster, frombucket, tocluster, tobucket, filterName, protobuf.ReplicationSettingsToMap(settings))
}

// forward requests to other nodes.
// in case of error, return a list of nodes that the request has been forwarded to, so that caller can take undo action on these nodes
func (h *xdcrRestHandler) forwardReplicationRequest(request ap.MessageMarshaller) (map[string][]interface{}, error) {
	myAddr, err := XDCRCompTopologyService().MyHost()
	if err != nil {
		return nil, err
	}

	xdcrNodesMap, err := XDCRCompTopologyService().XDCRTopology()
	if err != nil {
		return nil, err
	}

	forwardedNodesMap := make(map[string][]interface{})
	for xdcrNode, port := range xdcrNodesMap {
		if xdcrNode != myAddr {
<<<<<<< HEAD
			err = h.forwardReplicationRequestToXDCRNode(request, xdcrNode, int(port))
//			if err != nil {
//				// TODO what if forward fails. How do we cancel previously forwarded requests?
//			}
=======
			response, err := h.forwardReplicationRequestToXDCRNode(request, xdcrNode, int(port))
			if err != nil {
				return forwardedNodesMap, err
			} else {
				array := []interface{}{port, response}
				forwardedNodesMap[xdcrNode] = array
			}
>>>>>>> 99440369
		}
	}
	return nil, nil
}

func (h *xdcrRestHandler) forwardReplicationRequestToXDCRNode(request ap.MessageMarshaller, xdcrAddr string, port int) (ap.MessageMarshaller, error) {
	var response ap.MessageMarshaller
	client := ap.NewHTTPClient(xdcrAddr, "")
	err := client.Request(request, response)
	return response, err
}

//XDCR implementation of RequestHandler
type XDCRHandler struct {
	ap.Handler
}

// handles incoming requests
func (h *XDCRHandler) ServeHTTP(w http.ResponseWriter, r *http.Request) {
	var err error

	s := h.GetServer()

	logger_ap.Infof("Request with path, %v, and method, %v\n", r.URL.Path, r.Method)

	// Fault-tolerance. No need to crash the server in case of panic.
	defer func() {
		if r := recover(); r != nil {
			logger_ap.Errorf("adminport.request.recovered `%v`\n", r)
		} else if err != nil {
			logger_ap.Errorf("%v\n", err)
		}
	}()

	var msg ap.MessageMarshaller
	// encode the entire http request into a byte array for use by MessageMarshaller
	data, err := utils.EncodeHttpRequestIntoByteArray(r)
	if err != nil {

		http.Error(w, err.Error(), http.StatusInternalServerError)
		return
	}

	// look up key of message based on http request
	key, err := h.GetMessageKeyFromRequest(r)
	logger_ap.Infof("message key %v\n", key)
	if err != nil {

		http.Error(w, err.Error(), http.StatusInternalServerError)
		return
	}

	// get the message corresponsing to message key
	msg, ok := s.GetMessages()[key]
	if !ok {
		logger_ap.Infof("messages: %v !\n", s.GetMessages())
		http.Error(w, fmt.Sprintf("Invalid message key, %v", key), http.StatusInternalServerError)
		return
	}

	// Get an instance of request type and decode request into that.
	typeOfMsg := reflect.ValueOf(msg).Elem().Type()
	msg = reflect.New(typeOfMsg).Interface().(ap.MessageMarshaller)
	if err = msg.Decode(data); err != nil {
		err = fmt.Errorf("%v, %v", ap.ErrorDecodeRequest, err)
		http.Error(w, err.Error(), http.StatusInternalServerError)
		return
	}

	if msg == nil {
		err = ap.ErrorPathNotFound
		http.Error(w, "path not found", http.StatusNotFound)
		return
	}

	val := s.ProcessMessage(msg)

	switch v := (val).(type) {
	case ap.MessageMarshaller:
		if data, err := v.Encode(); err == nil {
			header := w.Header()
			header["Content-Type"] = []string{v.ContentType()}
			w.Write(data)
		} else {
			err = fmt.Errorf("%v, %v", ap.ErrorEncodeResponse, err)
			http.Error(w, err.Error(), http.StatusInternalServerError)
			logger_ap.Errorf("%v", err)
		}

	case error:
		http.Error(w, v.Error(), http.StatusInternalServerError)
		err = fmt.Errorf("%v, %v", ap.ErrorInternal, v)
		logger_ap.Errorf("%v", err)
	}
}

// Get the message key from http request
func (h *XDCRHandler) GetMessageKeyFromRequest(r *http.Request) (string, error) {
	var key string
	// remove adminport url prefix from path
	path := r.URL.Path[len(base.AdminportUrlPrefix):]
	for _, staticPath := range StaticPaths {
		if path == staticPath {
			// if path in url is a static path, use it as name
			key = path
			break
		}
	}

	if len(key) == 0 {
		// if path does not match any static paths, check if it has a prefix that matches dynamic path prefixes
		for _, dynPathPrefix := range DynamicPathPrefixes {
			if strings.HasPrefix(path, dynPathPrefix) {
				key = dynPathPrefix + protobuf.DynamicSuffix
				break
			}
		}
	}

	if len(key) == 0 {
		return "", errors.New(fmt.Sprintf("Invalid path, %v, in http Request.", r.URL.Path))
	} else {
		key = base.AdminportUrlPrefix + key
		// add http method suffix to name to ensure uniqueness
		key += protobuf.UrlDelimiter + strings.ToUpper(r.Method)

		return key, nil
	}
}<|MERGE_RESOLUTION|>--- conflicted
+++ resolved
@@ -7,7 +7,7 @@
 	"fmt"
 	"github.com/Xiaomei-Zhang/couchbase_goxdcr_impl/base"
 	"github.com/Xiaomei-Zhang/couchbase_goxdcr_impl/protobuf"
-	ap "github.com/couchbase/indexing/secondary/adminport"
+	ap "github.com/ysui6888/indexing/secondary/adminport"
 	sicommon "github.com/couchbase/indexing/secondary/common"
 	"net/http"
 	"reflect"
@@ -230,15 +230,8 @@
 	if err != nil {
 		return "", err
 	}
-<<<<<<< HEAD
-	
-	_, err = CreateReplication(fromcluster, frombucket, tocluster, tobucket, ""/*filter_name*/, nil)
-	return err
-}
-=======
 	filterName := request.GetFilterName()
 	settings := request.GetSettings()
->>>>>>> 99440369
 
 	return CreateReplication(fromcluster, frombucket, tocluster, tobucket, filterName, protobuf.ReplicationSettingsToMap(settings))
 }
@@ -259,12 +252,6 @@
 	forwardedNodesMap := make(map[string][]interface{})
 	for xdcrNode, port := range xdcrNodesMap {
 		if xdcrNode != myAddr {
-<<<<<<< HEAD
-			err = h.forwardReplicationRequestToXDCRNode(request, xdcrNode, int(port))
-//			if err != nil {
-//				// TODO what if forward fails. How do we cancel previously forwarded requests?
-//			}
-=======
 			response, err := h.forwardReplicationRequestToXDCRNode(request, xdcrNode, int(port))
 			if err != nil {
 				return forwardedNodesMap, err
@@ -272,7 +259,6 @@
 				array := []interface{}{port, response}
 				forwardedNodesMap[xdcrNode] = array
 			}
->>>>>>> 99440369
 		}
 	}
 	return nil, nil
