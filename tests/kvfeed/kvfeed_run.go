--- conflicted
+++ resolved
@@ -69,11 +69,7 @@
 	b, err := common.ConnectBucket(cluster, "default", bucketn)
 	mf(err, "bucket")
 
-<<<<<<< HEAD
-	kvfeed, err := sp.NewKVFeed(kvaddr, "test", "", b, nil, 0)
-=======
 	kvfeed, err := sp.NewKVFeed(kvaddr, "test", "", b, nil)
->>>>>>> 99440369
 	kvfeed.SetConnector(NewTestConnector())
 	kvfeed.Start(sp.ConstructStartSettingsForKVFeed(constructTimestamp(bucketn)))
 	fmt.Println("KVFeed is started")
